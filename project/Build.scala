--- conflicted
+++ resolved
@@ -9,13 +9,8 @@
 
   lazy val buildSettings = Seq(
     organization := "com.pellucid",
-<<<<<<< HEAD
-    version      := "0.5-RC4",
-    scalaVersion := "2.10.2",
-=======
-    version      := "0.5-SNAPSHOT",
+    version      := "0.5-RC5",
     scalaVersion := "2.10.3",
->>>>>>> c436231d
     scalacOptions ++= Seq("-feature", "-deprecation", "-unchecked"),
     shellPrompt  := CustomShellPrompt.customPrompt
   )
