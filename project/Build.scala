
import sbt._
import sbt.Default._
import sbt.Keys._

import scalariform.formatter.preferences._
import com.typesafe.sbtscalariform.ScalariformPlugin._

object AWS {
    val scalaVersion = "2.10.0"
    val version = "0.1-SNAPSHOT"
    val playVersion = "2.1-RC2"
<<<<<<< HEAD
    val repository = "AWS" at "http://pellucidanalytics.github.com/aws/repository/"
=======
>>>>>>> 1ffc09a7
}

object ApplicationBuild extends Build {

    lazy val projectScalariformSettings = defaultScalariformSettings ++ Seq(
        ScalariformKeys.preferences := FormattingPreferences()
            .setPreference(AlignParameters, true)
            .setPreference(FormatXml, false)
    )

    lazy val commonSettings: Seq[Setting[_]] = Project.defaultSettings ++ projectScalariformSettings ++ Seq(
        organization := "aws",
        scalaVersion := AWS.scalaVersion,
        scalacOptions += "-feature",
        version := AWS.version,
        compileOrder in Compile := CompileOrder.ScalaThenJava,
        compileOrder in Test := CompileOrder.Mixed,
        resolvers ++= Seq(
          "typesafe" at "http://repo.typesafe.com/typesafe/releases",
          "sonatype" at "http://oss.sonatype.org/content/repositories/releases"
        ),
        libraryDependencies ++= Seq(
          "play" %% "play" % AWS.playVersion,
          "play" %% "play-java" % AWS.playVersion,
          "org.specs2" %% "specs2" % "1.12.3" % "test",
          "com.novocode" % "junit-interface" % "0.10-M2" % "test"),
        testOptions += Tests.Argument(TestFrameworks.JUnit, "-v")
        //testListeners <<= (target, streams).map((t, s) => Seq(new eu.henkelmann.sbt.JUnitXmlTestsListener(t.getAbsolutePath, s.log)))
    )

    lazy val core = Project("core", file("core"), settings = commonSettings)

    //REVIST THIS AND MAKE IT WORK WITH NEW WAY OF DOING CREDENTIALS
    lazy val s3 = Project("s3", file("s3"), settings = commonSettings).dependsOn(core)

    //REVIST THIS AND MAKE IT WORK WITH NEW WAY OF DOING CREDENTIALS
    //lazy val sqs = Project("sqs", file("sqs"), settings = commonSettings).dependsOn(core)

    lazy val sns = Project("sns", file("sns"), settings = commonSettings).dependsOn(core)

    lazy val dynamodb = Project("dynamodb", file("dynamodb"), settings = commonSettings).dependsOn(core)

    lazy val simpledb = Project("simpledb", file("simpledb"), settings = commonSettings).dependsOn(core)

    //REVIST THIS AND MAKE IT WORK WITH NEW WAY OF DOING CREDENTIALS
    //lazy val ses = Project("ses", file("ses"), settings = commonSettings).dependsOn(core)

    //REVIST THIS AND MAKE IT WORK WITH NEW WAY OF DOING CREDENTIALS
    //lazy val cloudsearch = Project("cloud-search", file("cloudsearch"), settings = commonSettings).dependsOn(core)

    lazy val root = Project("root", file("."), settings = Project.defaultSettings ++ Unidoc.settings).aggregate(
        core, simpledb, sns, dynamodb
    )

}
<|MERGE_RESOLUTION|>--- conflicted
+++ resolved
@@ -10,10 +10,8 @@
     val scalaVersion = "2.10.0"
     val version = "0.1-SNAPSHOT"
     val playVersion = "2.1-RC2"
-<<<<<<< HEAD
     val repository = "AWS" at "http://pellucidanalytics.github.com/aws/repository/"
-=======
->>>>>>> 1ffc09a7
+
 }
 
 object ApplicationBuild extends Build {
