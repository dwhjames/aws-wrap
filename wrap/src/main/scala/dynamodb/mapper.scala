--- conflicted
+++ resolved
@@ -19,7 +19,7 @@
   def rangeAttributeName: Option[String] = None
 
   def fromAttributeMap(item: mutable.Map[String, AttributeValue]): T
-  def toAnyMap(obj: T): Map[String, AttributeValue]
+  def toAnyMap(obj: T): Map[String, Any]
 
   def toAttributeMap(obj: T): Map[String, AttributeValue] = anyMapToAttributeMap(toAnyMap(obj))
   def primaryKeyOf(obj: T): Map[String, AttributeValue] = {
@@ -33,7 +33,9 @@
       )
   }
 
-<<<<<<< HEAD
+  def anyMapToAttributeMap(anyMap: Map[String, Any]): Map[String, AttributeValue] =
+    anyMap.map { case (key, value) => (key, any2AttributeValue(value)) }
+
   def makeKey[K](hashKey: K)(implicit conv: K => AttributeValue): Map[String, AttributeValue] =
     Map(hashAttributeName -> conv(hashKey))
 
@@ -44,14 +46,6 @@
     conv1: K1 => AttributeValue,
     conv2: K2 => AttributeValue
   ): Map[String, AttributeValue] =
-=======
-  def anyMapToAttributeMap(anyMap: Map[String, Any]): Map[String, AttributeValue] =
-    anyMap.map { case (key, value) => (key, any2AttributeValue(value)) }
-
-  def makeKey(hashKey: Any): Map[String, AttributeValue] =
-    Map(hashAttributeName -> any2AttributeValue(hashKey))
-  def makeKey(hashKey: Any, rangeKey: Any): Map[String, AttributeValue] =
->>>>>>> d21a041b
     Map(
       hashAttributeName -> conv1(hashKey),
       (rangeAttributeName getOrElse {
@@ -266,39 +260,27 @@
     * @return sequence of queries objects in a future
     */
   def query[T](
-    queryRequest: Query
-    //keyConditions: Map[String, Condition]
+    query: Query
   )(implicit serializer: DynamoDBSerializer[T]): Future[Seq[T]] = {
-<<<<<<< HEAD
     val queryRequest =
       new QueryRequest()
       .withTableName(tableName)
-      .withKeyConditions(keyConditions.asJava)
+      .withKeyConditions(
+        if (serializer.rangeAttributeName.isDefined)
+          Map(
+            serializer.hashAttributeName      -> EqualTo(query.hashKeyValue).toCondition,
+            serializer.rangeAttributeName.get -> query.rangeKeyCondition.get.toCondition
+          ).asJava
+        else
+          Map(
+            serializer.hashAttributeName -> EqualTo(query.hashKeyValue).toCondition
+          ).asJava
+      )
     val builder = Seq.newBuilder[T]
 
     def local(lastKey: Option[JMap[String, AttributeValue]] = None): Future[Unit] =
       client.query(
         queryRequest.withExclusiveStartKey(lastKey.orNull)
-=======
-    val builder = Seq.newBuilder[T]
-
-    def local(lastKey: Option[JMap[String, AttributeValue]]): Future[Unit] = {
-      client.query(
-        new QueryRequest()
-        .withTableName(serializer.tableName)
-        .withKeyConditions(
-          if (serializer.rangeAttributeName.isDefined)
-            Map(
-              serializer.hashAttributeName      -> EqualTo(queryRequest.hashKeyValue).toCondition,
-              serializer.rangeAttributeName.get -> queryRequest.rangeKeyCondition.get.toCondition
-            ).asJava
-          else
-            Map(
-              serializer.hashAttributeName -> EqualTo(queryRequest.hashKeyValue).toCondition
-            ).asJava
-        )
-        .withExclusiveStartKey(lastKey.orNull)
->>>>>>> d21a041b
       ) flatMap { result =>
         builder ++= result.getItems.asScala.view map { item =>
           serializer.fromAttributeMap(item.asScala)
@@ -308,7 +290,6 @@
           case optKey => local(optKey)
         }
       }
-    }
 
     local() map { _ => builder.result }
   }
